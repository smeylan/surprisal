--- conflicted
+++ resolved
@@ -187,11 +187,6 @@
 
         else:
 
-<<<<<<< HEAD
-             # need "model_internal_vocab", ordered by index
-=======
-            # need "model_internal_vocab", ordered by index
->>>>>>> d800e723
             id_to_token = {val: key for key, val in  self.tokenizer.get_vocab().items()}
             model_internal_vocab = [id_to_token[i] for i in range(len(id_to_token))]
             
