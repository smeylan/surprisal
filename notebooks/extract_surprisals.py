# %%
from collections import Counter
from functools import partial
import argparse
import hashlib
import typing

from matplotlib import pyplot as plt
import pandas as pd
from tqdm.auto import tqdm
import surprisal


def cheap_hash(thing: str, n=6):
    return hashlib.md5(thing.encode("utf-8")).hexdigest()[:n].upper()


def main():
    parser = argparse.ArgumentParser()
    parser.add_argument(
        "-m",
        "--model_name_or_path",
        type=str,
        required=True,
        help="huggingface model id to use for extracting surprisals",
    )
    parser.add_argument(
        "-c",
        "--model_class",
        type=str,
        required=False,
        default=None,
        choices=["bert", "gpt"],
        help="huggingface model type",
    )
    parser.add_argument("--output_dir", type=str, default=".", help="output directory")
    parser.add_argument(
        "--prefix",
        default="How likely is this: ",
        type=str,
        help="string to use as prefix for each AN pair to obtain surprisal",
    )
    parser.add_argument(
        "--suffix",
        default="",
        type=str,
        help="string to use as suffix for each AN pair to obtain surprisal",
    )
    parser.add_argument(
        "--debug",
        action="store_true",
        help="whether to run only a small number of samples for testing purposes",
    )

    args = parser.parse_args()

    prefix = args.prefix
    suffix = args.suffix

    model = surprisal.AutoHuggingFaceModel.from_pretrained(
        args.model_name_or_path, model_class=args.model_class
    )

    df = pd.read_csv("vecchi2016_an_data_cogsci/annotations.csv")[
        ["unit_id", "which_makes_more_sense", "an1", "an2"]
    ]
    # df.head(4)

    all_pairs = df.an1.to_list() + df.an2.to_list()
    all_df = pd.DataFrame({"an": list(sorted(set(all_pairs)))})

    if args.debug:
        all_df = all_df.iloc[:1024].copy()

    surprisals = []
    for an in tqdm(all_df.an.iloc[:]):
        a, n = an.split(" ")
        fn = partial(model.extract_surprisal, prefix=prefix + a + " ", suffix=suffix)
        surprisals += [fn(n)]

    all_df["prefix"] = prefix
    all_df["suffix"] = suffix
    all_df[args.model_name_or_path.replace('/', '-')] = list(map(lambda x: float(x[0]), surprisals))
    all_df.to_csv(
<<<<<<< HEAD
        f"{args.output_dir}/vecchi2016_n_surprisals_{args.model_name_or_path}_{cheap_hash(prefix+suffix)}.csv"
=======
        f"{args.output_dir}/vecchi2016_an_surprisals_{args.model_name_or_path.replace('/', '-')}_{cheap_hash(prefix+suffix)}.csv"
>>>>>>> 7a5341c8
    )


if __name__ == "__main__":
    main()<|MERGE_RESOLUTION|>--- conflicted
+++ resolved
@@ -80,13 +80,11 @@
 
     all_df["prefix"] = prefix
     all_df["suffix"] = suffix
-    all_df[args.model_name_or_path.replace('/', '-')] = list(map(lambda x: float(x[0]), surprisals))
+    all_df[args.model_name_or_path.replace("/", "-")] = list(
+        map(lambda x: float(x[0]), surprisals)
+    )
     all_df.to_csv(
-<<<<<<< HEAD
-        f"{args.output_dir}/vecchi2016_n_surprisals_{args.model_name_or_path}_{cheap_hash(prefix+suffix)}.csv"
-=======
         f"{args.output_dir}/vecchi2016_an_surprisals_{args.model_name_or_path.replace('/', '-')}_{cheap_hash(prefix+suffix)}.csv"
->>>>>>> 7a5341c8
     )
 
 
